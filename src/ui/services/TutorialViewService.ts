--- conflicted
+++ resolved
@@ -13,11 +13,8 @@
 import { IGitChanges } from '../ports/IGitChanges';
 import { IGitChangesFactory } from '../ports/IGitChangesFactory';
 import { TutorialController } from '../controllers/TutorialController';
-<<<<<<< HEAD
 import { TutorialSyncService } from '../../domain/services/TutorialSyncService';
-=======
 import { TabTrackingService } from './TabTrackingService';
->>>>>>> 015091d5
 
 
 enum TutorialViewChangeType {
@@ -39,11 +36,8 @@
     private readonly diffViewService: DiffViewService,
     private readonly gitAdapterFactory: IGitChangesFactory,
     private readonly extensionUri: vscode.Uri,
-<<<<<<< HEAD
-    private readonly tutorialSyncService: TutorialSyncService
-=======
+    private readonly tutorialSyncService: TutorialSyncService,
     private readonly tabTrackingService: TabTrackingService
->>>>>>> 015091d5
   ) { }
 
 
