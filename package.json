--- conflicted
+++ resolved
@@ -61,7 +61,6 @@
       {
         "command": "gitorial.openTutorial",
         "title": "Gitorial: Open Tutorial"
-<<<<<<< HEAD
       },
       {
         "command": "gitorial.startSyncTunnel",
@@ -82,8 +81,6 @@
       {
         "command": "gitorial.syncCurrentTutorial",
         "title": "Gitorial: Sync Current Tutorial"
-=======
->>>>>>> ad5e4ee3
       }
     ],
     "uriHandler": [
